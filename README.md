--- conflicted
+++ resolved
@@ -1,15 +1,8 @@
-<<<<<<< HEAD
-=======
-[TWILIGHT_REPO_LINK]: https://github.com/twilight-rs/twilight
-
-[TWILIGHT_DISCORD_LINK]: https://discord.gg/twilight-rs
-
 # ❓ RC INFO
 
 This version isn't unstable, but it includes breaking changes. It will be published as non-RC when Twilight
 publishes its next version so that the version of this crate follows Twilight's version
 
->>>>>>> b2f3d40f
 # ✨😌 Sparkle Convenience
 
 - 🗄️ [GitHub](https://github.com/laralove143/sparkle-convenience)
